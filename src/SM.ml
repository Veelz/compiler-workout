--- conflicted
+++ resolved
@@ -11,17 +11,12 @@
 (* load a variable to the stack    *) | LD    of string
 (* store a variable from the stack *) | ST    of string
 (* a label                         *) | LABEL of string
-<<<<<<< HEAD
 (* unconditional jump              *) | JMP   of string                                                                                                                
 (* conditional jump                *) | CJMP  of string * string
 (* begins procedure definition     *) | BEGIN of string list * string list
 (* end procedure definition        *) | END
 (* calls a procedure               *) | CALL  of string with show
-=======
-(* unconditional jump              *) | JMP   of string
-(* conditional jump                *) | CJMP  of string * string with show
->>>>>>> 01004ce9
-                                                   
+                             
 (* The type for the stack machine program *)                                                               
 type prg = insn list
 
@@ -37,29 +32,35 @@
    Takes an environment, a configuration and a program, and returns a configuration as a result. The
    environment is used to locate a label to jump to (via method env#labeled <label_name>)
 *)                         
-<<<<<<< HEAD
-let eval env ((cstack, stack, ((st, i, o) as c)) as conf) = failwith "Not implemented"
-=======
+
 let checkConditionalJump condition value = match condition with
 | "nz" -> value <> 0
 | "z" -> value = 0
 
-let rec eval env ((stack, ((st, i, o) as c)) as conf) = function
+let rec resolveArgumentsMapping accumulator args stack = match args, stack with
+  | [], _ -> List.rev accumulator, stack
+  | a::tlArgs, s::tlStack -> resolveArgumentsMapping ((a, s)::accumulator) tlArgs tlStack
+
+let rec eval env ((cstack, stack, ((st, i, o) as c)) as conf) = function
 | [] -> conf
 | insn :: prg' ->
      (match insn with
-      | BINOP op -> let y::x::stack' = stack in eval env (Expr.to_func op x y :: stack', c) prg'
-      | READ     -> let z::i' = i     in eval env (z::stack, (st, i', o)) prg'
-      | WRITE    -> let z::stack' = stack in eval env (stack', (st, i, o @ [z])) prg'
-      | CONST i  -> eval env (i::stack, c) prg'
-      | LD x     -> eval env (st x :: stack, c) prg'
-      | ST x     -> let z::stack' = stack in eval env (stack', (Expr.update x z st, i, o)) prg'
+      | BINOP op -> let y::x::stack' = stack in eval env (cstack, Expr.to_func op x y :: stack', c) prg'
+      | READ     -> let z::i' = i     in eval env (cstack, z::stack, (st, i', o)) prg'
+      | WRITE    -> let z::stack' = stack in eval env (cstack, stack', (st, i, o @ [z])) prg'
+      | CONST i  -> eval env (cstack, i::stack, c) prg'
+      | LD x     -> eval env (cstack, State.eval st x :: stack, c) prg'
+      | ST x     -> let z::stack' = stack in eval env (cstack, stack', (State.update x z st, i, o)) prg'
       | LABEL s  -> eval env conf prg'
       | JMP name -> eval env conf (env#labeled name)
-      | CJMP (condition, name) -> eval env (tl stack, c) (if (checkConditionalJump condition (hd stack)) then (env#labeled name) else prg')
+      | CJMP (condition, name) -> eval env conf (if (checkConditionalJump condition (hd stack)) then (env#labeled name) else prg')
+      | CALL f -> eval env ((prg', st)::cstack, stack, c) (env#labeled f)
+      | BEGIN (args, locals) -> let resolvedArgumentsMapping, newStack = resolveArgumentsMapping [] args stack 
+        in eval env (cstack, newStack, (List.fold_left (fun s (x, v) -> State.update x v s) (State.enter st (args @ locals)) resolvedArgumentsMapping, i, o)) prg'
+      | END -> (match cstack with
+        | (prg', st')::cstack' -> eval env (cstack', stack, (State.leave st st', i, o)) prg'
+        | [] -> conf)
      )
-
->>>>>>> 01004ce9
 
 (* Top-level evaluation
 
@@ -84,14 +85,13 @@
    Takes a program in the source language and returns an equivalent program for the
    stack machine
 *)
-<<<<<<< HEAD
-let compile (defs, p) = failwith "Not implemented"
-=======
 class labels = 
   object (self)
     val counter = 0
     method new_label = "label_" ^ string_of_int counter, {<counter = counter + 1>}
   end  
+
+let funcLabel name = "L" ^ name
 
 let rec compileWithLabels labels =
   let rec expr = function
@@ -126,7 +126,19 @@
     let labelBegin, labels1 = labels#new_label in
     let labels2, compiledLoopAction = compileWithLabels labels1 loopAction in
     labels2, [LABEL labelBegin] @ compiledLoopAction @ compiledCondition @ [CJMP ("z", labelBegin)]
+  | Stmt.Call (f, args) -> let compiledArgsList = List.map expr (List.rev args) in
+    let compiledArgs = List.concat compiledArgsList in
+    labels, compiledArgs @ [CALL (funcLabel f)]
 
-let compile program = let resLabels, result = compileWithLabels (new labels) program in result
+let compileFuncDefinition labels (name, (args, locals, body)) = let endLabel, labels1 = labels#new_label in
+  let labels2, compiledFunction = compileWithLabels labels1 body in
+  labels2, [LABEL name; BEGIN (args, locals)] @ compiledFunction @ [LABEL endLabel; END]
 
->>>>>>> 01004ce9
+let compileAllFuncDefinitions labels defs = 
+  List.fold_left (fun (labels, allDefsCode) (name, others) -> let labels1, singleCode = compileFuncDefinition labels (funcLabel name, others) in labels1, singleCode::allDefsCode)
+    (labels, []) defs
+
+let compile (defs, p) = let endLabel, labels = (new labels)#new_label in
+  let labels1, compiledProgram = compileWithLabels labels p in 
+  let labels2, allFuncDefinitions = compileAllFuncDefinitions labels1 defs in
+  (LABEL "main" :: compiledProgram @ [LABEL endLabel]) @ [END] @ (List.concat allFuncDefinitions)