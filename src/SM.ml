--- conflicted
+++ resolved
@@ -55,7 +55,6 @@
    Takes a program in the source language and returns an equivalent program for the
    stack machine
  *)
-<<<<<<< HEAD
 
 let rec compile (stmt : Syntax.Stmt.t) =
     let rec compile_expr (expr : Syntax.Expr.t) = 
@@ -71,6 +70,3 @@
     | Write (expr) -> (compile_expr expr) @ [WRITE]
     | Assign (x, expr) -> (compile_expr expr) @ [ST x]
     | Seq (stmt_left, stmt_right) -> (compile stmt_left) @ (compile stmt_right);;
-=======
-let compile _ = failwith "Not yet implemented"
->>>>>>> 77ec064c
