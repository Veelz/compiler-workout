--- conflicted
+++ resolved
@@ -28,6 +28,8 @@
                                                    
 (* The type for the stack machine program *)
 type prg = insn list
+
+let print_prg p = List.iter (fun i -> Printf.printf "%s\n" (show(insn) i)) p
                             
 (* The type for the stack machine configuration: control stack, stack and configuration from statement
    interpreter
@@ -40,15 +42,14 @@
 
    Takes an environment, a configuration and a program, and returns a configuration as a result. The
    environment is used to locate a label to jump to (via method env#labeled <label_name>)
-*)
+*)                                                  
 let split n l =
   let rec unzip (taken, rest) = function
   | 0 -> (List.rev taken, rest)
   | n -> let h::tl = rest in unzip (h::taken, tl) (n-1)
   in
   unzip ([], l) n
-<<<<<<< HEAD
-
+          
 let checkConditionalJump condition value = match condition with
   | "nz" -> Value.to_int value <> 0
   | "z" -> Value.to_int value = 0
@@ -64,6 +65,7 @@
       | BINOP op -> let y::x::stack' = stack in eval env (cstack, (Value.of_int (Expr.to_func op (Value.to_int x) (Value.to_int y))) :: stack', c) prg'
       | CONST i  -> eval env (cstack, (Value.of_int i)::stack, c) prg'
       | STRING s -> eval env (cstack, (Value.of_string s)::stack, c) prg'
+      | SEXP (s, n) -> let v, newStack = split n stack in eval env (cstack, (Value.sexp s (List.rev v))::newStack, c) prg'
       | LD x     -> eval env (cstack, State.eval st x :: stack, c) prg'
       | ST x     -> let z::stack' = stack in eval env (cstack, stack', (State.update x z st, i, o)) prg'
       | STA (x, n) -> let v::ind, stack' = split (n + 1) stack in eval env (cstack, stack', (Language.Stmt.update st x v (List.rev ind), i, o)) prg'
@@ -76,11 +78,13 @@
       | END | RET _ -> (match cstack with
         | (prg', st')::cstack' -> eval env (cstack', stack, (State.leave st st', i, o)) prg'
         | [] -> conf)
+      | DROP -> eval env (cstack, List.tl stack, c) prg'
+      | DUP -> eval env (cstack, List.hd stack :: stack, c) prg'
+      | SWAP -> let fst::snd::st1 = stack in eval env (cstack, snd::fst::st1, c) prg'
+      | TAG t -> let fst::st1 = stack in eval env (cstack, (Value.of_int (match fst with Value.Sexp (t', _) when t' = t -> 1 | _ -> 0))::st1, c) prg'
+      | ENTER xs -> let vals, st1 = split (List.length xs) stack in let combined = List.combine xs vals in eval env (cstack, st1, (State.push st (List.fold_left (fun s (x, v) -> State.bind x v s) State.undefined combined) xs, i, o)) prg'
+      | LEAVE -> eval env (cstack, stack, (State.drop st, i, o)) prg'
      )
-=======
-          
-let rec eval env ((cstack, stack, ((st, i, o) as c)) as conf) _ = failwith "Not yet implemented"
->>>>>>> dcf275fd
 
 (* Top-level evaluation
 
@@ -89,6 +93,7 @@
    Takes a program, an input stream, and returns an output stream this program calculates
 *)
 let run p i =
+  (* print_prg p; *)
   let module M = Map.Make (String) in
   let rec make_map m = function
   | []              -> m
@@ -123,7 +128,7 @@
 
 let funcLabel name = "L" ^ name
 
-let rec compileWithLabels labels =
+let rec compileWithLabels ll labels =
   let rec expr = function
   | Expr.Var   x          -> [LD x]
   | Expr.Const n          -> [CONST n]
@@ -133,15 +138,28 @@
   | Expr.Length t         -> expr t @ [CALL ("$length", 1, false)]
   | Expr.Binop (op, x, y) -> expr x @ expr y @ [BINOP op]
   | Expr.Call (f, args)   -> compileCall f args false
+  | Expr.Sexp (t, xs)     -> List.flatten (List.map expr xs) @ [SEXP (t, List.length xs)]
   and compileCall f args p = let compiledArgsList = List.map expr (List.rev args) in
                                     let compiledArgs = List.concat compiledArgsList in
                                     compiledArgs @ [CALL (funcLabel f, List.length args, p)]
+  and pattern lf = function
+  | Stmt.Pattern.Wildcard         -> [DROP]
+  | Stmt.Pattern.Sexp     (t, ps) -> [DUP; TAG t; CJMP ("z", lf)] @ (List.concat (List.mapi (fun i p -> [DUP; CONST i; CALL (".elem", 2, false)] @ pattern lf p) ps))
+  | Stmt.Pattern.Ident     n      -> [DROP]
+  and bindings p =
+    let rec inner = function
+    | Stmt.Pattern.Ident n      -> [SWAP]
+    | Stmt.Pattern.Sexp (_, ps) -> (List.flatten (List.mapi (fun i p -> [DUP; CONST i; CALL (".elem", 2, false)] @ inner p) ps)) @ [DROP]
+    | Stmt.Pattern.Wildcard     -> [DROP]
+    in
+    inner p @ [ENTER (Stmt.Pattern.vars p)]
   in
   function
   | Stmt.Seq (s1, s2)  -> 
-    let labels1, res1 = compileWithLabels labels s1 in
-    let labels2, res2 = compileWithLabels labels1 s2 in
-    labels2, res1 @ res2
+    let l2, labels = labels#new_label in
+    let labels1, res1 = compileWithLabels l2 labels s1 in
+    let labels2, res2 = compileWithLabels ll labels1 s2 in
+    labels2, res1 @ [LABEL l2] @ res2
   | Stmt.Assign (x, [], e) -> labels, expr e @ [ST x]
   | Stmt.Assign (x, is, e) -> labels, List.flatten (List.map expr (is @ [e])) @ [STA (x, List.length is)]
   | Stmt.Skip          -> labels, []
@@ -149,25 +167,38 @@
     let compiledCondition = expr condition in
     let jumpElse, labels1 = labels#new_label in
     let jumpEndIf, labels2 = labels1#new_label in
-    let labels3, compiledIf = compileWithLabels labels2 ifAction in
-    let labels4, compiledElse = compileWithLabels labels3 elseAction in
+    let labels3, compiledIf = compileWithLabels ll labels2 ifAction in
+    let labels4, compiledElse = compileWithLabels ll labels3 elseAction in
     labels4, compiledCondition @ [CJMP ("z", jumpElse)] @ compiledIf @ [JMP jumpEndIf] @ [LABEL jumpElse] @ compiledElse @ [LABEL jumpEndIf]
   | Stmt.While (condition, loopAction) ->
     let compiledCondition = expr condition in
     let labelBegin, labels1 = labels#new_label in
     let labelEnd, labels2 = labels1#new_label in
-    let labels3, compiledLoopAction = compileWithLabels labels2 loopAction in
+    let labels3, compiledLoopAction = compileWithLabels labelEnd labels2 loopAction in
     labels3, [LABEL labelBegin] @ compiledCondition @ [CJMP ("z", labelEnd)] @ compiledLoopAction @ [JMP labelBegin] @ [LABEL labelEnd] 
   | Stmt.Repeat (loopAction, condition) ->
     let compiledCondition = expr condition in
     let labelBegin, labels1 = labels#new_label in
-    let labels2, compiledLoopAction = compileWithLabels labels1 loopAction in
-    labels2, [LABEL labelBegin] @ compiledLoopAction @ compiledCondition @ [CJMP ("z", labelBegin)]
+    let labelEnd, labels1 = labels#new_label in
+    let labels2, compiledLoopAction = compileWithLabels labelEnd labels1 loopAction in
+    labels2, [LABEL labelBegin] @ compiledLoopAction @ [LABEL labelEnd] @ compiledCondition @ [CJMP ("z", labelBegin)]
   | Stmt.Call (f, args) -> labels, compileCall f args true
   | Stmt.Return res -> labels, (match res with None -> [] | Some v -> expr v) @ [RET (res <> None)]
+  | Stmt.Leave -> labels, [LEAVE]
+  | Stmt.Case (e, [p, s]) ->
+    let patternCode = pattern ll p in
+    let labels1, statementCode = compileWithLabels ll labels (Stmt.Seq (s, Stmt.Leave)) in
+    labels1, expr e @ patternCode @ bindings p @ statementCode
+  | Stmt.Case (e, branches) ->
+    let n = List.length branches - 1 in
+    let labels2, _, _, code = 
+      List.fold_left (fun (env1, labelss, i, code) (p, s) -> let (lf, env), jmp = if i = n then (ll, env1), [] else labels#new_label, [JMP ll] in 
+        let patternCode = pattern lf p in let labels1, statementCode = compileWithLabels ll labels (Stmt.Seq (s, Stmt.Leave)) in  
+        (labels1, Some lf, i + 1, ((match labelss with None -> [] | Some l -> [LABEL l]) @ patternCode @ bindings p @ statementCode @ jmp) :: code)) (labels, None, 0, []) branches
+    in labels2, expr e @ (List.flatten (List.rev code))
 
 let compileFuncDefinition labels (name, (args, locals, body)) = let endLabel, labels1 = labels#new_label in
-  let labels2, compiledFunction = compileWithLabels labels1 body in
+  let labels2, compiledFunction = compileWithLabels endLabel labels1 body in
   labels2, [LABEL name; BEGIN (name, args, locals)] @ compiledFunction @ [LABEL endLabel; END]
 
 let compileAllFuncDefinitions labels defs = 
@@ -175,49 +206,11 @@
     (labels, []) defs
 
 (* Stack machine compiler
-
      val compile : Language.t -> prg
-
    Takes a program in the source language and returns an equivalent program for the
    stack machine
 *)
-<<<<<<< HEAD
 let compile (defs, p) = let endLabel, labels = (new labels)#new_label in
-  let labels1, compiledProgram = compileWithLabels labels p in 
+  let labels1, compiledProgram = compileWithLabels endLabel labels p in 
   let labels2, allFuncDefinitions = compileAllFuncDefinitions labels1 defs in
-  (compiledProgram @ [LABEL endLabel]) @ [END] @ (List.concat allFuncDefinitions)
-=======
-let compile (defs, p) = 
-  let label s = "L" ^ s in
-  let rec call f args p =
-    let args_code = List.concat @@ List.map expr args in
-    args_code @ [CALL (label f, List.length args, p)]
-  and pattern lfalse _ = failwith "Not implemented"
-  and bindings p = failwith "Not implemented"
-  and expr e = failwith "Not implemented" in
-  let rec compile_stmt l env stmt =  failwith "Not implemented" in
-  let compile_def env (name, (args, locals, stmt)) =
-    let lend, env       = env#get_label in
-    let env, flag, code = compile_stmt lend env stmt in
-    env,
-    [LABEL name; BEGIN (name, args, locals)] @
-    code @
-    (if flag then [LABEL lend] else []) @
-    [END]
-  in
-  let env =
-    object
-      val ls = 0
-      method get_label = (label @@ string_of_int ls), {< ls = ls + 1 >}
-    end
-  in
-  let env, def_code =
-    List.fold_left
-      (fun (env, code) (name, others) -> let env, code' = compile_def env (label name, others) in env, code'::code)
-      (env, [])
-      defs
-  in
-  let lend, env = env#get_label in
-  let _, flag, code = compile_stmt lend env p in
-  (if flag then code @ [LABEL lend] else code) @ [END] @ (List.concat def_code) 
->>>>>>> dcf275fd
+  (compiledProgram @ [LABEL endLabel]) @ [END] @ (List.concat allFuncDefinitions)