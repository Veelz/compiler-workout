--- conflicted
+++ resolved
@@ -15,23 +15,13 @@
     type t = {g : string -> int; l : string -> int; scope : string list}
 
     (* Empty state *)
-<<<<<<< HEAD
     let empty =
       let e x = failwith (Printf.sprintf "Undefined variable: %s" x) in
       {g = e; l = e; scope = []}
-=======
-    let rec contains a lst = match lst with
-    | [] -> false
-    | x::tl -> if x = a then true else contains a tl
-
-    let empty = let failFun x = failwith (Printf.sprintf "Undefined variable: %s" x)
-      in {g = failFun; l = failFun; scope = []}
->>>>>>> db5a46d8
 
     (* Update: non-destructively "modifies" the state s by binding the variable x 
        to value v and returns the new state w.r.t. a scope
     *)
-<<<<<<< HEAD
     let update x v s =
       let u x v s = fun y -> if x = y then v else s y in
       if List.mem x s.scope then {s with l = u x v s.l} else {s with g = u x v s.g}
@@ -44,19 +34,6 @@
 
     (* Drops a scope *)
     let leave st st' = {st' with g = st.g}
-=======
-    let update x v s = let updateFun x v s = fun y -> if y = x then v else s y
-      in if contains x s.scope then {g = s.g; l = updateFun x v s.l; scope = s.scope} else {g = updateFun x v s.g; l = s.l; scope = s.scope}
-                                
-    (* Evals a variable in a state w.r.t. a scope *)
-    let eval s x = if contains x s.scope then (s.l x) else (s.g x)
-
-    (* Creates a new scope, based on a given state *)
-    let enter st xs = let emptyState = empty in {g = st.g; l = emptyState.l; scope = xs}
-
-    (* Drops a scope *)
-    let leave st st' = {g = st.g; l = st'.l; scope = st'.scope}
->>>>>>> db5a46d8
 
   end
     
@@ -86,19 +63,15 @@
                                                             
     (* Expression evaluator
 
-<<<<<<< HEAD
           val eval : env -> config -> t -> int * config
-
-
+ 
        Takes an environment, a configuration and an expresion, and returns another configuration. The 
        environment supplies the following method
 
            method definition : env -> string -> int list -> config -> config
-=======
-          val eval : state -> t -> int
- 
-       Takes a state and an expression, and returns the value of the expression in 
-       the given state.
+
+       which takes an environment (of the same type), a name of the function, a list of actual parameters and a configuration, 
+       an returns a pair: the return value for the call and the resulting configuration
     *)                                                       
     let to_func op =
       let bti   = function true -> 1 | _ -> 0 in
@@ -120,17 +93,14 @@
       | "!!" -> fun x y -> bti (itb x || itb y)
       | _    -> failwith (Printf.sprintf "Unknown binary operator %s" op)    
     
-    let rec eval st expr =      
-      match expr with
-      | Const n -> n
-      | Var   x -> State.eval st x
-      | Binop (op, x, y) -> to_func op (eval st x) (eval st y)
->>>>>>> db5a46d8
-
-       which takes an environment (of the same type), a name of the function, a list of actual parameters and a configuration, 
-       an returns a pair: the return value for the call and the resulting configuration
-    *)                                                       
-    let rec eval env ((st, i, o, r) as conf) expr = failwith "Not implemented"
+    let rec eval env ((st, i, o, r) as conf) expr = match expr with
+      | Const n -> (st, i, o, Some n)
+      | Var   x -> (st, i, o, Some(State.eval st x))
+      | Binop (op, x, y) -> let (_, _, _, Some firstArg) as conf = eval env conf x in
+        let (st, i, o, Some secondArg) = eval env conf y 
+        in (st, i, o, Some (to_func op firstArg secondArg)) 
+      | Call (name, args) -> let computedArgs, conf = List.fold_left (fun (acc, conf) arg -> let (_, _, _, Some compArg) as conf = eval env conf arg in compArg::acc, conf) ([], conf) args in
+        env#definition env name (List.rev computedArgs) conf
          
     (* Expression parser. You can use the following terminals:
 
@@ -156,7 +126,7 @@
       
       primary:
         n:DECIMAL {Const n}
-      | x:IDENT   {Var x}
+      | x:IDENT s: ("(" args: !(Util.list0)[parse] ")" {Call (x, args)} | empty {Var x}) {s}
       | -"(" parse -")"
     )
     
@@ -186,28 +156,25 @@
        Takes an environment, a configuration and a statement, and returns another configuration. The 
        environment is the same as for expressions
     *)
-<<<<<<< HEAD
-    let rec eval env ((st, i, o, r) as conf) k stmt = failwith "Not implemented"
-         
-=======
-    let rec eval env ((st, i, o) as conf) stmt =
+    let evalSeq x stmt = match stmt with
+    | Skip -> x
+    | y    -> Seq (x, y)
+
+    let rec eval env ((st, i, o, r) as conf) k stmt =
       match stmt with
-      | Read    x       -> (match i with z::i' -> (State.update x z st, i', o) | _ -> failwith "Unexpected end of input")
-      | Write   e       -> (st, i, o @ [Expr.eval st e])
-      | Assign (x, e)   -> (State.update x (Expr.eval st e) st, i, o)
-      | Seq    (s1, s2) -> eval env (eval env conf s1) s2
-      | Skip -> conf
-      | If (expr, thenIf, elseIf) -> if (Expr.eval st expr) <> 0 then (eval env conf thenIf) else (eval env conf elseIf)
-      | While (expr, loopStmt) -> recursiveWhileLoop env conf expr loopStmt
-      | Repeat (loopStmt, expr) ->  recursiveWhileLoop env (eval env conf loopStmt) expr loopStmt
-      | Call (f, args) -> let computedArgs = List.map (Expr.eval st) args in
-          let formals, locals, body = env#definition f in
-          let methodState = State.enter st (formals@locals) in
-          let argsMapping = List.combine formals computedArgs in
-          let fullMethodState = List.fold_left (fun st (x, a) -> State.update x a st) methodState argsMapping in
-          let resultState, resultInput, resultOutput = eval env (fullMethodState, i, o) body in
-          (State.leave resultState st, resultInput, resultOutput)
-    and recursiveWhileLoop env ((st, _, _) as conf) expr loopStmt = if (Expr.eval st expr) != 0 then recursiveWhileLoop env (eval env conf loopStmt) expr loopStmt else conf
+      | Read    x       -> eval env (match i with z::i' -> (State.update x z st, i', o, r) | _ -> failwith "Unexpected end of input") Skip k
+      | Write   e       -> eval env (let (st, i, o, Some x) = Expr.eval env conf e in (st, i, o @ [x], r)) Skip k
+      | Assign (x, e)   -> eval env (let (st, i, o, Some rr) = Expr.eval env conf e in (State.update x rr st, i, o, r)) Skip k
+      | Seq    (s1, s2) -> eval env conf (evalSeq s2 k) s1
+      | Skip -> match k with Skip -> conf | something -> eval env conf Skip k
+      | If (expr, thenIf, elseIf) -> let (_, _, _, Some x) as conf = Expr.eval env conf expr in if x <> 0 then (eval env conf k thenIf) else (eval env conf k elseIf)
+      | While (expr, loopStmt) -> let (_, _, _, Some x) as conf = Expr.eval env conf expr in
+        if (x = 0) then eval env conf Skip k else eval env conf (evalSeq stmt k) loopStmt
+      | Repeat (loopStmt, expr) ->  eval env conf (evalSeq (While (Expr.Binop ("==", expr, Expr.Const 0), loopStmt)) k) loopStmt
+      | Call (f, args) -> eval env (Expr.eval env conf (Expr.Call (f, args))) k Skip
+      | Return res -> match res with
+        | None -> (st, i, o, None)
+        | Some resExpr -> Expr.eval env conf resExpr
 
     let rec parseElIfActions elIfActions elseAction =  match elIfActions with
     | [] -> elseAction
@@ -219,7 +186,6 @@
       | Some action -> action
     in parseElIfActions elIfActions elseActionParsed
               
->>>>>>> db5a46d8
     (* Statement parser *)
     ostap (
       parse:
@@ -241,6 +207,7 @@
         %"fi"                                              { If (condition, action, parseElse elIfActions elseAction)}
       | %"while" condition: !(Expr.parse) %"do" action:parse %"od"  { While (condition, action) }
       | %"repeat" action:parse %"until" condition: !(Expr.parse)    { Repeat (action, condition) }
+      | %"return" e:!(Expr.parse)? {Return e}
       | %"for" initialize:parse "," condition: !(Expr.parse)
         "," increment:parse %"do" action:parse %"od"             { Seq (initialize, While (condition, Seq (action, increment))) }
     )
@@ -255,19 +222,12 @@
     type t = string * (string list * string list * Stmt.t)
 
     ostap (
-<<<<<<< HEAD
       arg  : IDENT;
       parse: %"fun" name:IDENT "(" args:!(Util.list0 arg) ")"
          locs:(%"local" !(Util.list arg))?
         "{" body:!(Stmt.parse) "}" {
         (name, (args, (match locs with None -> [] | Some l -> l), body))
       }
-=======
-      argument: IDENT;
-      parse: %"fun" functionName:IDENT "(" args: !(Util.list0 argument) ")"
-        locals: (%"local" !(Util.list argument))?
-        "{" body: !(Stmt.parse) "}" { (functionName, (args, (match locals with None -> [] | Some l -> l), body))}
->>>>>>> db5a46d8
     )
 
   end
@@ -283,7 +243,6 @@
 
    Takes a program and its input stream, and returns the output stream
 *)
-<<<<<<< HEAD
 let eval (defs, body) i =
   let module M = Map.Make (String) in
   let m          = List.fold_left (fun m ((name, _) as def) -> M.add name def m) M.empty defs in  
@@ -302,13 +261,5 @@
   in
   o
 
-=======
-let eval (defs, body) i = let module CustomMap = Map.Make (String) in
-  let definitionsMap = List.fold_left (fun m ((name, _) as definitions) -> CustomMap.add name definitions m) CustomMap.empty defs in
-  let envObject = (object method definition name = snd (CustomMap.find name definitionsMap) end) in
-  let _, _, output = Stmt.eval envObject (State.empty, i, []) body
-  in output
-                                   
->>>>>>> db5a46d8
 (* Top-level parser *)
 let parse = ostap (!(Definition.parse)* !(Stmt.parse))