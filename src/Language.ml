(* Opening a library for generic programming (https://github.com/dboulytchev/GT).
   The library provides "@type ..." syntax extension and plugins like show, etc.
*)
open GT

(* Opening a library for combinator-based syntax analysis *)
open Ostap
open Combinators

(* Values *)
module Value =
  struct

    @type t = Int of int | String of string | Array of t list | Sexp of string * t list with show

    let to_int = function 
    | Int n -> n 
    | _ -> failwith "int value expected"

    let to_string = function 
    | String s -> s 
    | _ -> failwith "string value expected"

    let to_array = function
    | Array a -> a
    | _       -> failwith "array value expected"

    let sexp   s vs = Sexp (s, vs)
    let of_int    n = Int    n
    let of_string s = String s
    let of_array  a = Array  a

    let rec listInit i n f = if i >= n then [] else (f i) :: (listInit (i + 1) n f) 

    let update_string s i x = String.init (String.length s) (fun j -> if j = i then x else s.[j])
    let update_array  a i x = listInit 0 (List.length a)   (fun j -> if j = i then x else List.nth a j)

  end
       
(* States *)
module State =
  struct
                                                                
    (* State: global state, local state, scope variables *)
    type t =
    | G of (string -> Value.t)
    | L of string list * (string -> Value.t) * t

    (* Undefined state *)
    let undefined x = failwith (Printf.sprintf "Undefined variable: %s" x)

    (* Bind a variable to a value in a state *)
    let bind x v s = fun y -> if x = y then v else s y 

    (* Empty state *)
    let empty = G undefined

    (* Update: non-destructively "modifies" the state s by binding the variable x 
       to value v and returns the new state w.r.t. a scope
    *)
    let update x v s =
      let rec inner = function
      | G s -> G (bind x v s)
      | L (scope, s, enclosing) ->
         if List.mem x scope then L (scope, bind x v s, enclosing) else L (scope, s, inner enclosing)
      in
      inner s

    (* Evals a variable in a state w.r.t. a scope *)
    let rec eval s x =
      match s with
      | G s -> s x
      | L (scope, s, enclosing) -> if List.mem x scope then s x else eval enclosing x

    (* Creates a new scope, based on a given state *)
    let rec enter st xs =
      match st with
      | G _         -> L (xs, undefined, st)
      | L (_, _, e) -> enter e xs

    (* Drops a scope *)
    let leave st st' =
      let rec get = function
      | G _ as st -> st
      | L (_, _, e) -> get e
      in
      let g = get st in
      let rec recurse = function
      | L (scope, s, e) -> L (scope, s, recurse e)
      | G _             -> g
      in
      recurse st'

    (* Push a new local scope *)
    let push st s xs = L (xs, s, st)

    (* Drop a local scope *)
    let drop (L (_, _, e)) = e
                               
  end

(* Builtins *)
module Builtin =
  struct
      
    let eval (st, i, o, _) args = function
    | "read"     -> (match i with z::i' -> (st, i', o, Some (Value.of_int z)) | _ -> failwith "Unexpected end of input")
    | "write"    -> (st, i, o @ [Value.to_int @@ List.hd args], None)
    | ".elem"    -> let [b; j] = args in
                    (st, i, o, let i = Value.to_int j in
                               Some (match b with
                                     | Value.String   s  -> Value.of_int @@ Char.code s.[i]
                                     | Value.Array    a  -> List.nth a i
                                     | Value.Sexp (_, a) -> List.nth a i
                               )
                    )         
    | ".length"  -> (st, i, o, Some (Value.of_int (match List.hd args with Value.Array a -> List.length a | Value.String s -> String.length s)))
    | ".array"   -> (st, i, o, Some (Value.of_array args))
    | "isArray"  -> let [a] = args in (st, i, o, Some (Value.of_int @@ match a with Value.Array  _ -> 1 | _ -> 0))
    | "isString" -> let [a] = args in (st, i, o, Some (Value.of_int @@ match a with Value.String _ -> 1 | _ -> 0))                     
       
  end
    
(* Simple expressions: syntax and semantics *)
module Expr =
  struct
    
    (* The type for expressions. Note, in regular OCaml there is no "@type..." 
       notation, it came from GT. 
    *)
    @type t =
    (* integer constant   *) | Const  of int
    (* array              *) | Array  of t list
    (* string             *) | String of string
    (* S-expressions      *) | Sexp   of string * t list
    (* variable           *) | Var    of string
    (* binary operator    *) | Binop  of string * t * t
    (* element extraction *) | Elem   of t * t
    (* length             *) | Length of t 
    (* function call      *) | Call   of string * t list with show

    (* Available binary operators:
        !!                   --- disjunction
        &&                   --- conjunction
        ==, !=, <=, <, >=, > --- comparisons
        +, -                 --- addition, subtraction
        *, /, %              --- multiplication, division, reminder
    *)

    (* The type of configuration: a state, an input stream, an output stream, an optional value *)
    type config = State.t * int list * int list * Value.t option
                                                            
    let to_func op =
      let bti   = function true -> 1 | _ -> 0 in
      let itb b = b <> 0 in
      let (|>) f g   = fun x y -> f (g x y) in
      match op with
      | "+"  -> (+)
      | "-"  -> (-)
      | "*"  -> ( * )
      | "/"  -> (/)
      | "%"  -> (mod)
      | "<"  -> bti |> (< )
      | "<=" -> bti |> (<=)
      | ">"  -> bti |> (> )
      | ">=" -> bti |> (>=)
      | "==" -> bti |> (= )
      | "!=" -> bti |> (<>)
      | "&&" -> fun x y -> bti (itb x && itb y)
      | "!!" -> fun x y -> bti (itb x || itb y)
<<<<<<< HEAD
      | _    -> failwith (Printf.sprintf "Unknown binary operator %s" op)

    (* Expression evaluator

          val eval : env -> config -> t -> int * config


       Takes an environment, a configuration and an expresion, and returns another configuration. The 
       environment supplies the following method

           method definition : env -> string -> int list -> config -> config

       which takes an environment (of the same type), a name of the function, a list of actual parameters and a configuration, 
       an returns a pair: the return value for the call and the resulting configuration
    *)                                                       
    let rec eval env ((st, i, o, r) as conf) expr = match expr with
      | Const n -> (st, i, o, Some (Value.of_int n))
      | String s -> (st, i, o, Some (Value.of_string s))
      | Var   x -> (st, i, o, Some(State.eval st x))
      | Array arr -> let (st, i, o, evaluated) = eval_list env conf arr in env#definition env "$array" evaluated (st, i, o, None)
      | Sexp (t, arr) -> let (st, i, o, evaluated) = eval_list env conf arr in (st, i, o, Some (Value.Sexp (t, evaluated)))
      | Binop (op, x, y) -> let (_, _, _, Some firstArg) as conf = eval env conf x in
        let (st, i, o, Some secondArg) = eval env conf y 
        in (st, i, o, Some (Value.of_int (to_func op (Value.to_int firstArg) (Value.to_int secondArg))))
      | Elem (x, i) -> let (st, i, o, args) = eval_list env conf [x; i] in env#definition env "$elem" args (st, i, o, None)
      | Length x -> let (st, i, o, Some arg) = eval env conf x in env#definition env "$length" [arg] (st, i, o, None)
      | Call (name, args) -> let (st, i, o, evalArgs) = eval_list env conf args in env#definition env name evalArgs (st, i, o, None)
=======
      | _    -> failwith (Printf.sprintf "Unknown binary operator %s" op)    
    
    let rec eval env ((st, i, o, r) as conf) expr = failwith "Not implemented"
>>>>>>> dcf275fd
    and eval_list env conf xs =
      let vs, (st, i, o, _) =
        List.fold_left
          (fun (acc, conf) x ->
<<<<<<< HEAD
             let (_, _, _, Some v) as conf = eval env conf x in
             v::acc, conf
=======
            let (_, _, _, Some v) as conf = eval env conf x in
            v::acc, conf
>>>>>>> dcf275fd
          )
          ([], conf)
          xs
      in
      (st, i, o, List.rev vs)
<<<<<<< HEAD

=======
         
>>>>>>> dcf275fd
    (* Expression parser. You can use the following terminals:

         IDENT   --- a non-empty identifier a-zA-Z[a-zA-Z0-9_]* as a string
         DECIMAL --- a decimal constant [0-9]+ as a string                                                                                                                  
    *)
    ostap (                                      
<<<<<<< HEAD
      parse:
    !(Ostap.Util.expr 
             (fun x -> x)
       (Array.map (fun (a, s) -> a, 
                           List.map  (fun s -> ostap(- $(s)), (fun x y -> Binop (s, x, y))) s
                        ) 
              [|                
    `Lefta, ["!!"];
    `Lefta, ["&&"];
    `Nona , ["=="; "!="; "<="; "<"; ">="; ">"];
    `Lefta, ["+" ; "-"];
    `Lefta, ["*" ; "/"; "%"];
              |] 
       )
       primary);

      primary: cov:constsOrVars is:(-"[" i:parse -"]" {`Elem i} | "." %"length" {`Len})* {List.fold_left (fun x -> function `Elem i -> Elem (x, i) | `Len -> Length x) cov is};
      
      constsOrVars:
        n:DECIMAL {Const n}
      | s:STRING {String (String.sub s 1 (String.length s - 2))}
      | c:CHAR {Const (Char.code c)}
      | "[" elements:!(Util.list0)[parse] "]" {Array elements}
      | "`" t:IDENT args:(-"(" !(Util.list)[parse] -")")? {Sexp (t, match args with None -> [] | Some reallyArgs -> reallyArgs)} 
      | x:IDENT  s: ("(" args: !(Util.list0)[parse] ")" {Call (x, args)} | empty {Var x}) {s}
      | -"(" parse -")"
=======
      parse: empty {failwith "Not implemented"}
>>>>>>> dcf275fd
    )
    
  end
                    
(* Simple statements: syntax and sematics *)
module Stmt =
  struct

    (* Patterns in statements *)
    module Pattern =
      struct

        (* The type for patterns *)
        @type t =
        (* wildcard "-"     *) | Wildcard
        (* S-expression     *) | Sexp   of string * t list
        (* identifier       *) | Ident  of string
        with show, foldl

        (* Pattern parser *)                                 
        ostap (
          parse: empty {failwith "Not implemented"}
        )
        
        let vars p =
          transform(t) (object inherit [string list] @t[foldl] method c_Ident s _ name = name::s end) [] p
        
      end
        
    (* The type for statements *)
    @type t =
    (* assignment                       *) | Assign of string * Expr.t list * Expr.t
    (* composition                      *) | Seq    of t * t 
    (* empty statement                  *) | Skip
    (* conditional                      *) | If     of Expr.t * t * t
    (* loop with a pre-condition        *) | While  of Expr.t * t
    (* loop with a post-condition       *) | Repeat of t * Expr.t
    (* pattern-matching                 *) | Case   of Expr.t * (Pattern.t * t) list
    (* return statement                 *) | Return of Expr.t option
    (* call a procedure                 *) | Call   of string * Expr.t list 
    (* leave a scope                    *) | Leave  with show
                                                                                   
    (* Statement evaluator

         val eval : env -> config -> t -> config

       Takes an environment, a configuration and a statement, and returns another configuration. The 
       environment is the same as for expressions
    *)
<<<<<<< HEAD
let update st x v is =
=======
    let update st x v is =
>>>>>>> dcf275fd
      let rec update a v = function
      | []    -> v           
      | i::tl ->
          let i = Value.to_int i in
          (match a with
           | Value.String s when tl = [] -> Value.String (Value.update_string s i (Char.chr @@ Value.to_int v))
           | Value.Array a               -> Value.Array  (Value.update_array  a i (update (List.nth a i) v tl))
          ) 
      in
      State.update x (match is with [] -> v | _ -> update (State.eval st x) v is) st
<<<<<<< HEAD
          
    let evalSeq x stmt = match stmt with
    | Skip -> x
    | y    -> Seq (x, y)

    let rec eval env ((st, i, o, r) as conf) k stmt = 
      match stmt with
      | Assign (x, is, e) -> let (st, i, o, is) = Expr.eval_list env conf is in
         let (st, i, o, Some v) = Expr.eval env (st, i, o, None) e in
         eval env (update st x v is, i, o, None) Skip k
      | Seq    (s1, s2) -> eval env conf (evalSeq s2 k) s1
      | Skip -> (match k with Skip -> conf | something -> eval env conf Skip k)
      | If (expr, thenIf, elseIf) -> let (_, _, _, Some x) as conf = Expr.eval env conf expr in if Value.to_int x <> 0 then (eval env conf k thenIf) else (eval env conf k elseIf)
      | While (expr, loopStmt) -> let (_, _, _, Some x) as conf = Expr.eval env conf expr in
        if (Value.to_int x = 0) then eval env conf Skip k else eval env conf (evalSeq stmt k) loopStmt
      | Repeat (loopStmt, expr) ->  eval env conf (evalSeq (While (Expr.Binop ("==", expr, Expr.Const 0), loopStmt)) k) loopStmt
      | Call (f, args) -> eval env (Expr.eval env conf (Expr.Call (f, args))) k Skip
      | Return res -> match res with
        | None -> (st, i, o, None)
        | Some resExpr -> Expr.eval env conf resExpr

    let rec parseElIfActions elIfActions elseAction =  match elIfActions with
    | [] -> elseAction
    | (condition, action)::tailElIfActions -> If (condition, action, parseElIfActions tailElIfActions elseAction)

    let parseElse elIfActions elseAction = 
      let elseActionParsed = match elseAction with
      | None -> Skip
      | Some action -> action
    in parseElIfActions elIfActions elseActionParsed
         
    (* Statement parser *)
    ostap (
      parse:
        s:stmt ";" ss:parse {Seq (s, ss)}
      | stmt;
      
      stmt:
      x:IDENT 
        assignmentOrCall: (
          index:(-"[" !(Expr.parse) -"]")* ":=" e:!(Expr.parse)    {Assign (x, index, e)}
          | "(" args:!(Util.list0)[Expr.parse] ")" {Call (x, args)}
        ) {assignmentOrCall}
      | %"skip"                         {Skip}
      | %"if" condition: !(Expr.parse) %"then" action:parse 
        elIfActions:(%"elif" !(Expr.parse) %"then" parse)*
        elseAction:(%"else" parse)?
        %"fi"                                              { If (condition, action, parseElse elIfActions elseAction)}
      | %"while" condition: !(Expr.parse) %"do" action:parse %"od"  { While (condition, action) }
      | %"repeat" action:parse %"until" condition: !(Expr.parse)    { Repeat (action, condition) }
      | %"return" e:!(Expr.parse)? {Return e}
      | %"for" initialize:parse "," condition: !(Expr.parse)
        "," increment:parse %"do" action:parse %"od"             { Seq (initialize, While (condition, Seq (action, increment))) }
=======

    let rec eval env ((st, i, o, r) as conf) k stmt = failwith "Not implemented"
                                                        
    (* Statement parser *)
    ostap (
      parse: empty {failwith "Not implemented"}
>>>>>>> dcf275fd
    )
      
  end

(* Function and procedure definitions *)
module Definition =
  struct

    (* The type for a definition: name, argument list, local variables, body *)
    type t = string * (string list * string list * Stmt.t)

    ostap (     
      arg  : IDENT;
      parse: %"fun" name:IDENT "(" args:!(Util.list0 arg) ")"
         locs:(%"local" !(Util.list arg))?
        "{" body:!(Stmt.parse) "}" {
        (name, (args, (match locs with None -> [] | Some l -> l), body))
      }
    )

  end
    
(* The top-level definitions *)

(* The top-level syntax category is a pair of definition list and statement (program body) *)
type t = Definition.t list * Stmt.t    

(* Top-level evaluator

     eval : t -> int list -> int list

   Takes a program and its input stream, and returns the output stream
*)
let eval (defs, body) i =
  let module M = Map.Make (String) in
  let m          = List.fold_left (fun m ((name, _) as def) -> M.add name def m) M.empty defs in  
  let _, _, o, _ =
    Stmt.eval
      (object
         method definition env f args ((st, i, o, r) as conf) =
           try
             let xs, locs, s      =  snd @@ M.find f m in
             let st'              = List.fold_left (fun st (x, a) -> State.update x a st) (State.enter st (xs @ locs)) (List.combine xs args) in
             let st'', i', o', r' = Stmt.eval env (st', i, o, r) Stmt.Skip s in
             (State.leave st'' st, i', o', r')
           with Not_found -> Builtin.eval conf args f
       end)
      (State.empty, i, [], None)
      Stmt.Skip
      body
  in
  o

(* Top-level parser *)
let parse = ostap (!(Definition.parse)* !(Stmt.parse))<|MERGE_RESOLUTION|>--- conflicted
+++ resolved
@@ -29,6 +29,10 @@
     let of_int    n = Int    n
     let of_string s = String s
     let of_array  a = Array  a
+
+    let tag_of = function
+    | Sexp (t, _) -> t
+    | _ -> failwith "symbolic expression expected"
 
     let rec listInit i n f = if i >= n then [] else (f i) :: (listInit (i + 1) n f) 
 
@@ -150,6 +154,19 @@
     (* The type of configuration: a state, an input stream, an output stream, an optional value *)
     type config = State.t * int list * int list * Value.t option
                                                             
+    (* Expression evaluator
+
+          val eval : env -> config -> t -> int * config
+
+
+       Takes an environment, a configuration and an expresion, and returns another configuration. The 
+       environment supplies the following method
+
+           method definition : env -> string -> int list -> config -> config
+
+       which takes an environment (of the same type), a name of the function, a list of actual parameters and a configuration, 
+       an returns a pair: the return value for the call and the resulting configuration
+    *)                                                       
     let to_func op =
       let bti   = function true -> 1 | _ -> 0 in
       let itb b = b <> 0 in
@@ -168,22 +185,8 @@
       | "!=" -> bti |> (<>)
       | "&&" -> fun x y -> bti (itb x && itb y)
       | "!!" -> fun x y -> bti (itb x || itb y)
-<<<<<<< HEAD
-      | _    -> failwith (Printf.sprintf "Unknown binary operator %s" op)
-
-    (* Expression evaluator
-
-          val eval : env -> config -> t -> int * config
-
-
-       Takes an environment, a configuration and an expresion, and returns another configuration. The 
-       environment supplies the following method
-
-           method definition : env -> string -> int list -> config -> config
-
-       which takes an environment (of the same type), a name of the function, a list of actual parameters and a configuration, 
-       an returns a pair: the return value for the call and the resulting configuration
-    *)                                                       
+      | _    -> failwith (Printf.sprintf "Unknown binary operator %s" op)    
+    
     let rec eval env ((st, i, o, r) as conf) expr = match expr with
       | Const n -> (st, i, o, Some (Value.of_int n))
       | String s -> (st, i, o, Some (Value.of_string s))
@@ -196,39 +199,24 @@
       | Elem (x, i) -> let (st, i, o, args) = eval_list env conf [x; i] in env#definition env "$elem" args (st, i, o, None)
       | Length x -> let (st, i, o, Some arg) = eval env conf x in env#definition env "$length" [arg] (st, i, o, None)
       | Call (name, args) -> let (st, i, o, evalArgs) = eval_list env conf args in env#definition env name evalArgs (st, i, o, None)
-=======
-      | _    -> failwith (Printf.sprintf "Unknown binary operator %s" op)    
-    
-    let rec eval env ((st, i, o, r) as conf) expr = failwith "Not implemented"
->>>>>>> dcf275fd
     and eval_list env conf xs =
       let vs, (st, i, o, _) =
         List.fold_left
           (fun (acc, conf) x ->
-<<<<<<< HEAD
              let (_, _, _, Some v) as conf = eval env conf x in
              v::acc, conf
-=======
-            let (_, _, _, Some v) as conf = eval env conf x in
-            v::acc, conf
->>>>>>> dcf275fd
           )
           ([], conf)
           xs
       in
       (st, i, o, List.rev vs)
-<<<<<<< HEAD
-
-=======
          
->>>>>>> dcf275fd
     (* Expression parser. You can use the following terminals:
 
          IDENT   --- a non-empty identifier a-zA-Z[a-zA-Z0-9_]* as a string
          DECIMAL --- a decimal constant [0-9]+ as a string                                                                                                                  
     *)
     ostap (                                      
-<<<<<<< HEAD
       parse:
     !(Ostap.Util.expr 
              (fun x -> x)
@@ -255,9 +243,6 @@
       | "`" t:IDENT args:(-"(" !(Util.list)[parse] -")")? {Sexp (t, match args with None -> [] | Some reallyArgs -> reallyArgs)} 
       | x:IDENT  s: ("(" args: !(Util.list0)[parse] ")" {Call (x, args)} | empty {Var x}) {s}
       | -"(" parse -")"
-=======
-      parse: empty {failwith "Not implemented"}
->>>>>>> dcf275fd
     )
     
   end
@@ -279,7 +264,9 @@
 
         (* Pattern parser *)                                 
         ostap (
-          parse: empty {failwith "Not implemented"}
+          parse: %"_" {Wildcard}
+          | "`" t: IDENT ps: (-"(" !(Util.list)[parse] -")")? { Sexp (t, match ps with None -> [] | Some ps -> ps) }
+          | x: IDENT {Ident x}
         )
         
         let vars p =
@@ -300,18 +287,7 @@
     (* call a procedure                 *) | Call   of string * Expr.t list 
     (* leave a scope                    *) | Leave  with show
                                                                                    
-    (* Statement evaluator
-
-         val eval : env -> config -> t -> config
-
-       Takes an environment, a configuration and a statement, and returns another configuration. The 
-       environment is the same as for expressions
-    *)
-<<<<<<< HEAD
-let update st x v is =
-=======
     let update st x v is =
->>>>>>> dcf275fd
       let rec update a v = function
       | []    -> v           
       | i::tl ->
@@ -322,12 +298,16 @@
           ) 
       in
       State.update x (match is with [] -> v | _ -> update (State.eval st x) v is) st
-<<<<<<< HEAD
-          
+
     let evalSeq x stmt = match stmt with
     | Skip -> x
     | y    -> Seq (x, y)
 
+    (* Statement evaluator
+         val eval : env -> config -> t -> config
+       Takes an environment, a configuration and a statement, and returns another configuration. The 
+       environment is the same as for expressions
+    *)
     let rec eval env ((st, i, o, r) as conf) k stmt = 
       match stmt with
       | Assign (x, is, e) -> let (st, i, o, is) = Expr.eval_list env conf is in
@@ -340,9 +320,33 @@
         if (Value.to_int x = 0) then eval env conf Skip k else eval env conf (evalSeq stmt k) loopStmt
       | Repeat (loopStmt, expr) ->  eval env conf (evalSeq (While (Expr.Binop ("==", expr, Expr.Const 0), loopStmt)) k) loopStmt
       | Call (f, args) -> eval env (Expr.eval env conf (Expr.Call (f, args))) k Skip
+      | Leave -> eval env (State.drop st, i, o, r) Skip k
+      | Case (expr, branches) -> let (_, _, _, Some evaluatedExpr) as newConf = Expr.eval env conf expr in
+        let rec findCorrectBranch ((st, i, o, _) as conf) branchess = let (patternMatching, body)::tailBranches = branchess in
+          let rec matchPattern pattern value st =
+            let update x v = function
+              | None -> None 
+              | Some s -> Some (State.bind x v s)
+            in
+            match pattern, value with
+              | Pattern.Wildcard, _ -> st
+              | Pattern.Sexp (s, xs), Value.Sexp (s', xs') when s = s' -> matchList xs xs' st
+              | Pattern.Ident x, v -> update x v st  
+              | _ -> None
+          and
+            matchList xs xs' s = match xs, xs' with
+              | [], [] -> s
+              | x::xs, x'::xs' -> matchList xs xs' (matchPattern x x' s)
+              | _ -> None
+            in 
+              match matchPattern patternMatching evaluatedExpr (Some State.undefined) with
+                | None -> findCorrectBranch conf tailBranches
+                | Some st' -> eval env (State.push st st' (Pattern.vars patternMatching), i, o, None) k (Seq (body, Leave))
+          in
+            findCorrectBranch newConf branches
       | Return res -> match res with
         | None -> (st, i, o, None)
-        | Some resExpr -> Expr.eval env conf resExpr
+        | Some resExpr -> Expr.eval env conf resExpr  
 
     let rec parseElIfActions elIfActions elseAction =  match elIfActions with
     | [] -> elseAction
@@ -352,7 +356,7 @@
       let elseActionParsed = match elseAction with
       | None -> Skip
       | Some action -> action
-    in parseElIfActions elIfActions elseActionParsed
+    in parseElIfActions elIfActions elseActionParsed    
          
     (* Statement parser *)
     ostap (
@@ -374,16 +378,9 @@
       | %"while" condition: !(Expr.parse) %"do" action:parse %"od"  { While (condition, action) }
       | %"repeat" action:parse %"until" condition: !(Expr.parse)    { Repeat (action, condition) }
       | %"return" e:!(Expr.parse)? {Return e}
+      | %"case" e:!(Expr.parse) %"of" branches: !(Util.listBy)[ostap ("|")][ostap (!(Pattern.parse) -"->" parse)] %"esac" {Case (e, branches)}
       | %"for" initialize:parse "," condition: !(Expr.parse)
         "," increment:parse %"do" action:parse %"od"             { Seq (initialize, While (condition, Seq (action, increment))) }
-=======
-
-    let rec eval env ((st, i, o, r) as conf) k stmt = failwith "Not implemented"
-                                                        
-    (* Statement parser *)
-    ostap (
-      parse: empty {failwith "Not implemented"}
->>>>>>> dcf275fd
     )
       
   end
@@ -395,7 +392,7 @@
     (* The type for a definition: name, argument list, local variables, body *)
     type t = string * (string list * string list * Stmt.t)
 
-    ostap (     
+    ostap (
       arg  : IDENT;
       parse: %"fun" name:IDENT "(" args:!(Util.list0 arg) ")"
          locs:(%"local" !(Util.list arg))?
